<?xml version="1.0" encoding="UTF-8"?>
<project xmlns="http://maven.apache.org/POM/4.0.0" xmlns:xsi="http://www.w3.org/2001/XMLSchema-instance" xsi:schemaLocation="http://maven.apache.org/POM/4.0.0 http://maven.apache.org/maven-v4_0_0.xsd">
  <modelVersion>4.0.0</modelVersion>

  <parent>
    <groupId>org.jenkins-ci.main</groupId>
    <artifactId>jenkins-parent</artifactId>
<<<<<<< HEAD
    <version>2.122-SNAPSHOT</version>
=======
    <version>${revision}${changelist}</version>
>>>>>>> afb71c00
  </parent>

  <artifactId>cli</artifactId>

  <name>Jenkins cli</name>
  <description>Command line interface for Jenkins</description>

  <properties>
    <!-- TODO: remove once Medium level is set in the core (JENKINS-36716) -->
    <findbugs.threshold>Medium</findbugs.threshold>
  </properties>

  <dependencies>
    <dependency>
      <groupId>org.powermock</groupId>
      <artifactId>powermock-module-junit4</artifactId>
      <scope>test</scope>
    </dependency>
    <dependency>
      <groupId>org.powermock</groupId>
      <artifactId>powermock-api-mockito</artifactId>
      <scope>test</scope>
    </dependency>
    <dependency>
        <groupId>org.kohsuke</groupId>
        <artifactId>access-modifier-annotation</artifactId>
    </dependency>
    <dependency>
      <groupId>commons-codec</groupId>
      <artifactId>commons-codec</artifactId>
    </dependency>
    <dependency>
      <groupId>commons-io</groupId>
      <artifactId>commons-io</artifactId>
    </dependency>
    <dependency>
      <groupId>${project.groupId}</groupId>
      <artifactId>remoting</artifactId>
      <!-- specified in the parent -->
    </dependency>
    <dependency>
      <groupId>junit</groupId>
      <artifactId>junit</artifactId>
      <scope>test</scope>
    </dependency>
    <dependency>
      <groupId>org.jvnet.localizer</groupId>
      <artifactId>localizer</artifactId>
      <version>1.24</version>
    </dependency>
    <dependency>
      <groupId>org.apache.sshd</groupId>
      <artifactId>sshd-core</artifactId>
      <version>1.7.0</version>
      <optional>true</optional> <!-- do not expose to core -->
    </dependency>
    <dependency>
      <groupId>org.slf4j</groupId>
      <artifactId>slf4j-jdk14</artifactId>
      <optional>true</optional> <!-- ditto -->
    </dependency>
    <dependency> <!-- TODO remove and replace PrivateKeyProvider with SecurityUtils.createFileKeyPairProvider() as in SshClient -->
      <groupId>org.jenkins-ci</groupId>
      <artifactId>trilead-ssh2</artifactId>
      <version>build214-jenkins-1</version>
    </dependency>
    <dependency>
      <groupId>com.google.code.findbugs</groupId>
      <artifactId>annotations</artifactId>
      <scope>provided</scope>
    </dependency>
  </dependencies>

  <build>
    <plugins>
      <plugin>
        <artifactId>maven-assembly-plugin</artifactId>
        <!-- version specified in grandparent pom -->
        <executions>
          <execution>
            <goals>
              <goal>single</goal>
            </goals>
            <phase>package</phase>
            <configuration>
              <descriptorRefs>
                <descriptorRef>jar-with-dependencies</descriptorRef>
              </descriptorRefs>
              <archive>
                <manifest>
                  <mainClass>hudson.cli.CLI</mainClass>
                </manifest>
                <manifestEntries>
                  <Jenkins-CLI-Version>${build.version}</Jenkins-CLI-Version>
                </manifestEntries>
              </archive>
            </configuration>
          </execution>
        </executions>
      </plugin>
      <plugin>
        <groupId>org.jvnet.localizer</groupId>
        <artifactId>maven-localizer-plugin</artifactId>
        <!-- version specified in grandparent pom -->
        <executions>
          <execution>
            <goals>
              <goal>generate</goal>
            </goals>
            <configuration>
              <fileMask>Messages.properties</fileMask>
              <outputDirectory>target/generated-sources/localizer</outputDirectory>
              <accessModifierAnnotations>true</accessModifierAnnotations>
            </configuration>
          </execution>
        </executions>
      </plugin>
      <plugin>
        <groupId>org.codehaus.mojo</groupId>
        <artifactId>findbugs-maven-plugin</artifactId>
      </plugin>
    </plugins>
  </build>
</project><|MERGE_RESOLUTION|>--- conflicted
+++ resolved
@@ -5,11 +5,7 @@
   <parent>
     <groupId>org.jenkins-ci.main</groupId>
     <artifactId>jenkins-parent</artifactId>
-<<<<<<< HEAD
-    <version>2.122-SNAPSHOT</version>
-=======
     <version>${revision}${changelist}</version>
->>>>>>> afb71c00
   </parent>
 
   <artifactId>cli</artifactId>
