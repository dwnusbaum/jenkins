--- conflicted
+++ resolved
@@ -2159,11 +2159,7 @@
 
     /**
      * Returns the enabled and activated administrative monitors.
-<<<<<<< HEAD
-     * @since TODO
-=======
      * @since 2.64
->>>>>>> e1d622fe
      */
     public List<AdministrativeMonitor> getActiveAdministrativeMonitors() {
         return administrativeMonitors.stream().filter(m -> m.isEnabled() && m.isActivated()).collect(Collectors.toList());
