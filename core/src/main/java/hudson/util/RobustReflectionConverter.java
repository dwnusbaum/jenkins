--- conflicted
+++ resolved
@@ -309,24 +309,6 @@
                     }
                 }
             } catch (MissingFieldException e) {
-<<<<<<< HEAD
-                if (critical) {
-                    throw e;
-                }
-                LOGGER.log(WARNING,"Skipping a non-existent field "+e.getFieldName(),e);
-                addErrorInContext(context, e);
-            } catch (CannotResolveClassException e) {
-                if (critical) {
-                    throw e;
-                }
-                LOGGER.log(WARNING,"Skipping a non-existent type",e);
-                addErrorInContext(context, e);
-            } catch (LinkageError e) {
-                if (critical) {
-                    throw e;
-                }
-                LOGGER.log(WARNING,"Failed to resolve a type",e);
-=======
                 LOGGER.log(FINE, "Skipping a non-existent field " + e.getFieldName(), e);
                 addErrorInContext(context, e);
             } catch (CannotResolveClassException e) {
@@ -334,7 +316,6 @@
                 addErrorInContext(context, e);
             } catch (LinkageError e) {
                 LOGGER.log(FINE, "Failed to resolve a type", e);
->>>>>>> 16f2c7af
                 addErrorInContext(context, e);
             }
 
