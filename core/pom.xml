<!--
The MIT License

Copyright (c) 2004-2010, Sun Microsystems, Inc., Kohsuke Kawaguchi,
Daniel Dyer, Erik Ramfelt, Stephen Connolly, Tom Huybrechts, Alan Harder

Permission is hereby granted, free of charge, to any person obtaining a copy
of this software and associated documentation files (the "Software"), to deal
in the Software without restriction, including without limitation the rights
to use, copy, modify, merge, publish, distribute, sublicense, and/or sell
copies of the Software, and to permit persons to whom the Software is
furnished to do so, subject to the following conditions:

The above copyright notice and this permission notice shall be included in
all copies or substantial portions of the Software.

THE SOFTWARE IS PROVIDED "AS IS", WITHOUT WARRANTY OF ANY KIND, EXPRESS OR
IMPLIED, INCLUDING BUT NOT LIMITED TO THE WARRANTIES OF MERCHANTABILITY,
FITNESS FOR A PARTICULAR PURPOSE AND NONINFRINGEMENT. IN NO EVENT SHALL THE
AUTHORS OR COPYRIGHT HOLDERS BE LIABLE FOR ANY CLAIM, DAMAGES OR OTHER
LIABILITY, WHETHER IN AN ACTION OF CONTRACT, TORT OR OTHERWISE, ARISING FROM,
OUT OF OR IN CONNECTION WITH THE SOFTWARE OR THE USE OR OTHER DEALINGS IN
THE SOFTWARE.
-->

<project xmlns="http://maven.apache.org/POM/4.0.0" xmlns:xsi="http://www.w3.org/2001/XMLSchema-instance" xsi:schemaLocation="http://maven.apache.org/POM/4.0.0 http://maven.apache.org/maven-v4_0_0.xsd">
  <modelVersion>4.0.0</modelVersion>

  <parent>
    <groupId>org.jenkins-ci.main</groupId>
    <artifactId>pom</artifactId>
    <version>1.565.3-SNAPSHOT</version>
    <relativePath>../pom.xml</relativePath>
  </parent>

  <artifactId>jenkins-core</artifactId>

  <name>Jenkins core</name>
  <description>
    Contains the core Jenkins code and view files to render HTML.
  </description>

  <properties>
    <staplerFork>true</staplerFork>
<<<<<<< HEAD
    <stapler.version>1.224</stapler.version>
=======
    <stapler.version>1.218.1</stapler.version>
>>>>>>> e1d2322e
    <spring.version>2.5.6.SEC03</spring.version>
    <groovy.version>1.8.9</groovy.version>
  </properties>

  <dependencies>
    <dependency>
      <groupId>${project.groupId}</groupId>
      <artifactId>remoting</artifactId>
      <!-- specified in the parent -->
    </dependency>
    <dependency>
      <groupId>${project.groupId}</groupId>
      <artifactId>cli</artifactId>
      <version>${project.version}</version>
    </dependency>
    <dependency>
      <groupId>org.jenkins-ci</groupId>
      <artifactId>version-number</artifactId>
      <version>1.1</version>
    </dependency>
    <dependency>
      <groupId>org.jenkins-ci</groupId>
      <artifactId>crypto-util</artifactId>
      <version>1.1</version>
    </dependency>
    <dependency>
      <groupId>org.jvnet.hudson</groupId>
      <artifactId>jtidy</artifactId>
      <version>4aug2000r7-dev-hudson-1</version>
      <exclusions>
        <exclusion>
          <groupId>jdom</groupId>
          <artifactId>jdom</artifactId>
        </exclusion>
      </exclusions>
    </dependency>

    <dependency><!-- working around MCOMPILER-97 -->
      <groupId>org.jenkins-ci</groupId>
      <artifactId>core-annotation-processors</artifactId>
      <version>1.0</version>
      <scope>provided</scope>
      <optional>true</optional>
    </dependency>

    <dependency>
      <groupId>com.google.inject</groupId>
      <artifactId>guice</artifactId>
      <classifier>no_aop</classifier>
    </dependency>

    <dependency> <!-- for compatibility only; all new code should use JNR -->
      <groupId>org.jruby.ext.posix</groupId>
      <artifactId>jna-posix</artifactId>
      <version>1.0.3</version>
    </dependency>
    <dependency>
      <groupId>com.github.jnr</groupId>
      <artifactId>jnr-posix</artifactId>
      <version>3.0.1</version>
    </dependency>
    <dependency>
      <groupId>org.kohsuke</groupId>
      <artifactId>trilead-putty-extension</artifactId>
      <version>1.2</version>
    </dependency>
    <dependency>
      <groupId>org.jenkins-ci</groupId>
      <artifactId>trilead-ssh2</artifactId>
      <version>build217-jenkins-5</version>
    </dependency>
    <dependency>
      <groupId>org.kohsuke.stapler</groupId>
      <artifactId>stapler-groovy</artifactId>
      <version>${stapler.version}</version>
      <exclusions>
        <exclusion>
          <groupId>commons-jelly</groupId>
          <artifactId>commons-jelly</artifactId>
        </exclusion>
        <exclusion>
          <groupId>commons-jexl</groupId>
          <artifactId>commons-jexl</artifactId>
        </exclusion>
        <exclusion>
          <groupId>org.jvnet.hudson</groupId>
          <artifactId>commons-jexl</artifactId>
        </exclusion>
        <exclusion>
          <!-- we bundle groovy-all -->
          <groupId>org.codehaus.groovy</groupId>
          <artifactId>groovy</artifactId>
        </exclusion>
      </exclusions>
    </dependency>
    <dependency>
      <groupId>org.kohsuke.stapler</groupId>
      <artifactId>stapler-jrebel</artifactId>
      <version>${stapler.version}</version>
    </dependency>
    <dependency>
      <groupId>org.kohsuke</groupId>
      <artifactId>windows-package-checker</artifactId>
      <version>1.0</version>
    </dependency>
    <dependency>
      <groupId>org.kohsuke.stapler</groupId>
      <artifactId>stapler-adjunct-zeroclipboard</artifactId>
      <version>1.3.5-1</version>
    </dependency>
    <dependency>
      <groupId>org.kohsuke.stapler</groupId>
      <artifactId>stapler-adjunct-timeline</artifactId>
      <version>1.4</version>
    </dependency>
    <dependency>
      <groupId>org.kohsuke.stapler</groupId>
      <artifactId>stapler-adjunct-codemirror</artifactId>
      <version>1.3</version>
    </dependency>
    <dependency><!-- this helps us see the source code of the control while we edit Jenkins. -->
      <groupId>org.kohsuke.stapler</groupId>
      <artifactId>stapler-adjunct-timeline</artifactId>
      <version>1.4</version>
      <classifier>tests</classifier>
      <scope>test</scope>
    </dependency>

    <dependency>
      <groupId>com.infradna.tool</groupId>
      <artifactId>bridge-method-annotation</artifactId>
      <version>1.13</version>
    </dependency>

    <dependency><!-- until we get this version through Stapler -->
      <groupId>org.kohsuke.stapler</groupId>
      <artifactId>json-lib</artifactId>
      <version>2.4-jenkins-2</version>
    </dependency>
    <dependency>
      <groupId>commons-httpclient</groupId>
      <artifactId>commons-httpclient</artifactId>
    </dependency>
    <dependency>
      <groupId>args4j</groupId>
      <artifactId>args4j</artifactId>
      <version>2.0.23</version>
    </dependency>
    <dependency>
      <groupId>org.jenkins-ci</groupId>
      <artifactId>annotation-indexer</artifactId>
      <version>1.7</version>
    </dependency>
    <dependency>
      <groupId>org.jenkins-ci</groupId>
      <artifactId>bytecode-compatibility-transformer</artifactId>
      <version>1.5</version>
    </dependency>
    <dependency>
      <groupId>org.jenkins-ci</groupId>
      <artifactId>task-reactor</artifactId>
      <version>1.4</version>
    </dependency>
    <dependency>
      <groupId>org.jvnet.localizer</groupId>
      <artifactId>localizer</artifactId>
      <version>1.10</version>
    </dependency>
    <dependency>
      <groupId>antlr</groupId>
      <artifactId>antlr</artifactId>
      <version>2.7.6</version>
    </dependency>
    <dependency>
      <groupId>org.jvnet.hudson</groupId>
      <artifactId>xstream</artifactId>
      <version>1.4.7-jenkins-1</version>
      <exclusions>
        <exclusion>
          <groupId>xmlpull</groupId>
          <artifactId>xmlpull</artifactId>
        </exclusion>
        <exclusion>
          <groupId>xpp3</groupId>
          <artifactId>xpp3_min</artifactId>
        </exclusion>
      </exclusions>
    </dependency>
    <dependency>
      <groupId>jfree</groupId>
      <artifactId>jfreechart</artifactId>
      <version>1.0.9</version>
    </dependency>
    <dependency>
      <groupId>org.apache.ant</groupId>
      <artifactId>ant</artifactId>
    </dependency>
    <dependency>
      <groupId>javax.servlet</groupId>
      <artifactId>servlet-api</artifactId>
      <version>2.4</version>
      <scope>provided</scope>
    </dependency>
    <dependency>
      <groupId>commons-io</groupId>
      <artifactId>commons-io</artifactId>
    </dependency>
    <dependency><!-- hudson doesn't use this directly, but some plugins wanted to use the latest -->
      <groupId>commons-lang</groupId>
      <artifactId>commons-lang</artifactId>
      <version>2.6</version>
    </dependency>
    <dependency>
      <groupId>commons-digester</groupId>
      <artifactId>commons-digester</artifactId>
      <version>2.1</version>
      <exclusions>
        <exclusion>
          <groupId>xml-apis</groupId>
          <artifactId>xml-apis</artifactId>
        </exclusion>
      </exclusions>
    </dependency>
    <dependency>
      <!--
        The version included in the transitive dependency doesn't have the source zip,
        so explicitly using the newer version.
      -->
      <groupId>commons-beanutils</groupId>
      <artifactId>commons-beanutils</artifactId>
      <version>1.8.3</version>
    </dependency>
    <dependency>
      <groupId>javax.mail</groupId>
      <artifactId>mail</artifactId>
      <version>1.4.4</version>
      <exclusions>
        <exclusion><!-- using a patched version -->
          <groupId>javax.activation</groupId>
          <artifactId>activation</artifactId>
        </exclusion>
      </exclusions>
    </dependency>
    <dependency>
      <groupId>org.jvnet.hudson</groupId>
      <artifactId>activation</artifactId>
      <version>1.1.1-hudson-1</version>
    </dependency>
    <dependency>
      <groupId>jaxen</groupId>
      <artifactId>jaxen</artifactId>
      <version>1.1-beta-11</version>
      <exclusions>
        <exclusion>
          <groupId>dom4j</groupId>
          <artifactId>dom4j</artifactId>
        </exclusion>
        <exclusion>
          <groupId>xom</groupId>
          <artifactId>xom</artifactId>
        </exclusion>
        <exclusion>
          <groupId>xml-apis</groupId>
          <artifactId>xml-apis</artifactId>
        </exclusion>
        <exclusion>
          <groupId>xerces</groupId>
          <artifactId>xercesImpl</artifactId>
        </exclusion>
        <exclusion>
          <groupId>jdom</groupId>
          <artifactId>jdom</artifactId>
        </exclusion>
      </exclusions>
    </dependency>
    <dependency>
      <groupId>commons-jelly</groupId>
      <artifactId>commons-jelly-tags-fmt</artifactId>
      <version>1.0</version>
    </dependency>
    <dependency>
      <groupId>commons-jelly</groupId>
      <artifactId>commons-jelly-tags-xml</artifactId>
      <version>1.1</version>
      <exclusions>
        <exclusion>
          <groupId>commons-jelly</groupId>
          <artifactId>commons-jelly</artifactId>
        </exclusion>
        <exclusion>
          <groupId>commons-jexl</groupId>
          <artifactId>commons-jexl</artifactId>
        </exclusion>
        <exclusion>
          <groupId>commons-jelly</groupId>
          <artifactId>commons-jelly-tags-junit</artifactId>
        </exclusion>
        <exclusion>
          <groupId>xml-apis</groupId>
          <artifactId>xml-apis</artifactId>
        </exclusion>
        <exclusion>
          <groupId>xalan</groupId>
          <artifactId>xalan</artifactId>
        </exclusion>
        <exclusion>
          <groupId>xerces</groupId>
          <artifactId>xercesImpl</artifactId>
        </exclusion>
        <exclusion>
          <groupId>dom4j</groupId>
          <artifactId>dom4j</artifactId>
        </exclusion>
      </exclusions>
    </dependency>
    <dependency>
      <groupId>org.jvnet.hudson</groupId>
      <artifactId>commons-jelly-tags-define</artifactId>
      <version>1.0.1-hudson-20071021</version>
      <exclusions>
        <exclusion>
          <groupId>dom4j</groupId>
          <artifactId>dom4j</artifactId>
        </exclusion>
        <exclusion>
          <groupId>commons-cli</groupId>
          <artifactId>commons-cli</artifactId>
        </exclusion>
        <exclusion>
          <groupId>org.jvnet.hudson</groupId>
          <artifactId>commons-jelly</artifactId>
        </exclusion>
      </exclusions>
    </dependency>
    <dependency>
      <groupId>org.jenkins-ci</groupId>
      <artifactId>commons-jexl</artifactId>
      <version>1.1-jenkins-20111212</version>
    </dependency>
    <dependency>
      <groupId>org.acegisecurity</groupId>
      <artifactId>acegi-security</artifactId>
      <version>1.0.7</version>
      <exclusions>
        <exclusion>
          <groupId>org.springframework</groupId>
          <artifactId>spring-remoting</artifactId>
        </exclusion>
        <exclusion>
          <groupId>org.springframework</groupId>
          <artifactId>spring-support</artifactId>
        </exclusion>
      </exclusions>
    </dependency>
    <dependency>
      <groupId>org.codehaus.groovy</groupId>
      <artifactId>groovy-all</artifactId>
      <version>${groovy.version}</version>
    </dependency>
    <dependency><!-- groovy shell uses this but it doesn't declare this dependency -->
      <groupId>jline</groupId>
      <artifactId>jline</artifactId>
      <version>0.9.94</version>
      <scope>compile</scope>
    </dependency>
    <dependency><!-- groovy shell uses this but it doesn't declare this dependency -->
      <groupId>org.fusesource.jansi</groupId>
      <artifactId>jansi</artifactId>
      <version>1.9</version>
    </dependency>
    <dependency>
      <!--
        for Grails spring bean builder.
        Ideally we should be able to modify BeanBuilder so as not to depend on this.
      -->
      <groupId>org.springframework</groupId>
      <artifactId>spring-webmvc</artifactId>
      <version>${spring.version}</version>
    </dependency>
    <dependency>
      <groupId>org.springframework</groupId>
      <artifactId>spring-core</artifactId>
      <version>${spring.version}</version>
    </dependency>
    <dependency><!-- Jenkins core doesn't use it but HUDSON-3811 requires us to put it. -->
      <groupId>org.springframework</groupId>
      <artifactId>spring-aop</artifactId>
      <version>${spring.version}</version>
    </dependency>
    <dependency>
      <groupId>xpp3</groupId>
      <artifactId>xpp3</artifactId>
      <version>1.1.4c</version>
    </dependency>
    <dependency>
      <groupId>junit</groupId>
      <artifactId>junit</artifactId>
      <scope>test</scope>
    </dependency>
    <dependency>
      <groupId>org.mockito</groupId>
      <artifactId>mockito-core</artifactId>
      <scope>test</scope>
    </dependency>
    <dependency>
      <groupId>org.powermock</groupId>
      <artifactId>powermock-module-junit4</artifactId>
      <scope>test</scope>
    </dependency>
    <dependency>
      <groupId>org.powermock</groupId>
      <artifactId>powermock-api-mockito</artifactId>
      <scope>test</scope>
    </dependency>
    <dependency><!-- needed by Jelly -->
      <groupId>javax.servlet</groupId>
      <artifactId>jstl</artifactId>
      <version>1.1.0</version>
    </dependency>
    <dependency>
      <groupId>commons-logging</groupId>
      <artifactId>commons-logging</artifactId>
    </dependency>
    <dependency>
      <groupId>com.sun.xml.txw2</groupId>
      <artifactId>txw2</artifactId>
      <version>20110809</version>
    </dependency>
    <dependency>
      <groupId>commons-collections</groupId>
      <artifactId>commons-collections</artifactId>
      <version>3.2.1</version>
    </dependency>
    <dependency>
      <groupId>org.jvnet.winp</groupId>
      <artifactId>winp</artifactId>
      <version>1.20</version>
    </dependency>
    <dependency>
      <groupId>org.jenkins-ci</groupId>
      <artifactId>memory-monitor</artifactId>
      <version>1.8</version>
    </dependency>
    <dependency><!-- StAX implementation. See HUDSON-2547. -->
      <groupId>org.codehaus.woodstox</groupId>
      <artifactId>wstx-asl</artifactId>
      <version>3.2.9</version>
    </dependency>
    <dependency>
      <groupId>org.jenkins-ci</groupId>
      <artifactId>jmdns</artifactId>
      <version>3.4.0-jenkins-3</version>
    </dependency>
    <dependency>
      <groupId>net.java.dev.jna</groupId>
      <artifactId>jna</artifactId>
      <version>3.3.0-jenkins-3</version>
    </dependency>
    <dependency>
      <groupId>org.kohsuke</groupId>
      <artifactId>akuma</artifactId>
      <version>1.9</version>
    </dependency>
    <dependency>
      <groupId>org.kohsuke</groupId>
      <artifactId>libpam4j</artifactId>
      <version>1.6</version>
    </dependency>
    <dependency>
      <groupId>org.jvnet.libzfs</groupId>
      <artifactId>libzfs</artifactId>
      <version>0.5</version>
    </dependency>
    <dependency>
      <groupId>com.sun.solaris</groupId>
      <artifactId>embedded_su4j</artifactId>
      <version>1.1</version>
    </dependency>
    <dependency>
      <groupId>net.java.sezpoz</groupId>
      <artifactId>sezpoz</artifactId>
      <version>1.9</version>
    </dependency>
    <dependency>
      <groupId>org.kohsuke.jinterop</groupId>
      <artifactId>j-interop</artifactId>
      <version>2.0.6-kohsuke-1</version>
    </dependency>
    <dependency>
      <groupId>org.kohsuke.metainf-services</groupId>
      <artifactId>metainf-services</artifactId>
      <version>1.4</version>
      <scope>provided</scope>
      <optional>true</optional>
    </dependency>
    <dependency>
      <groupId>org.jvnet.robust-http-client</groupId>
      <artifactId>robust-http-client</artifactId>
      <version>1.2</version>
    </dependency>

    <dependency><!-- Jenkins doesn't depend on it but some plugin wants the latest version. Bundling 1.6 until we figure out a mechanism to let plugins load its own -->
      <groupId>commons-codec</groupId>
      <artifactId>commons-codec</artifactId>
      <version>1.8</version>
    </dependency>

    <dependency>
      <groupId>org.kohsuke</groupId>
      <artifactId>access-modifier-annotation</artifactId>
      <version>1.4</version>
    </dependency>

    <dependency>
      <groupId>findbugs</groupId>
      <artifactId>annotations</artifactId>
      <version>1.0.0</version>
      <scope>provided</scope>
    </dependency>

    <dependency>
        <groupId>org.mindrot</groupId>
        <artifactId>jbcrypt</artifactId>
        <version>0.3m</version>
    </dependency>

    <!-- offline profiler API to put in the classpath if we need it -->
    <!--dependency>
      <groupId>com.yourkit.api</groupId>
      <artifactId>yjp</artifactId>
      <version>dontcare</version>
      <scope>system</scope>
      <systemPath>/usr/local/yjp/lib/yjp.jar</systemPath>
    </dependency-->

      <dependency>
        <groupId>com.google.guava</groupId>
        <artifactId>guava</artifactId>
      </dependency>
    <!-- Overriding Stapler’s 1.1.3 version to diagnose JENKINS-20618: -->
    <dependency>
      <groupId>com.jcraft</groupId>
      <artifactId>jzlib</artifactId>
      <version>1.1.3-kohsuke-1</version>
    </dependency>
  </dependencies>

  <build>
    <plugins>
        <plugin>
         <groupId>org.codehaus.mojo</groupId>
         <artifactId>build-helper-maven-plugin</artifactId>
         <executions>
             <execution>
                 <id>add-source</id>
                 <phase>generate-sources</phase>
                 <goals>
                     <goal>add-source</goal>
                 </goals>
                 <configuration>
                     <sources>
                         <source>${project.build.directory}/generated-sources/antlr</source>
                         <source>${project.build.directory}/generated-sources/localizer</source>
                         <source>${project.build.directory}/generated-sources/taglib-interface</source>
                     </sources>
                 </configuration>
             </execution>
         </executions>
      </plugin>    
      <plugin>
        <groupId>org.jenkins-ci.tools</groupId>
        <artifactId>maven-hpi-plugin</artifactId>
        <executions>
          <execution>
            <goals>
              <goal>generate-taglib-interface</goal>
            </goals>
          </execution>
        </executions>
      </plugin>
      <plugin>
        <groupId>org.jvnet.hudson.tools</groupId>
        <artifactId>maven-encoding-plugin</artifactId>
        <!-- version specified in grandparent pom -->
        <executions>
          <execution>
            <goals>
              <goal>check-encoding</goal>
            </goals>
            <phase>compile</phase>
          </execution>
        </executions>
      </plugin>
      <plugin>
        <groupId>com.infradna.tool</groupId>
        <artifactId>bridge-method-injector</artifactId>
        <executions>
          <execution>
            <goals>
              <goal>process</goal>
            </goals>
          </execution>
        </executions>
      </plugin>
      <plugin>
        <groupId>org.kohsuke.stapler</groupId>
        <artifactId>maven-stapler-plugin</artifactId>
        <!-- version specified in grandparent pom -->
        <configuration>
          <fork>${staplerFork}</fork><!-- the source code is big enough now that otherwise it fails with OutOfMemoryError -->
          <maxmem>128m</maxmem>
        </configuration>
      </plugin>
      <plugin>
        <groupId>org.jvnet.localizer</groupId>
        <artifactId>maven-localizer-plugin</artifactId>
        <!-- version specified in grandparent pom -->
        <executions>
          <execution>
            <goals>
              <goal>generate</goal>
            </goals>
            <configuration>
              <fileMask>Messages.properties</fileMask>
              <outputDirectory>target/generated-sources/localizer</outputDirectory>
            </configuration>
          </execution>
        </executions>
      </plugin>
      <plugin>
        <groupId>org.kohsuke</groupId>
        <artifactId>access-modifier-checker</artifactId>
        <!-- version specified in grandparent pom -->
        <executions>
          <execution>
            <goals>
              <goal>enforce</goal>
            </goals>
          </execution>
        </executions>
      </plugin>
      <plugin>
        <groupId>org.codehaus.mojo</groupId>
        <artifactId>antlr-maven-plugin</artifactId>
        <!-- version specified in grandparent pom -->
        <executions>
          <execution>
            <id>cron</id>
            <goals>
              <goal>generate</goal>
            </goals>
            <configuration>
              <sourceDirectory>${basedir}/src/main/grammar</sourceDirectory>
              <grammars>crontab.g</grammars>
            </configuration>
          </execution>
          <execution>
            <id>labelExpr</id>
            <goals>
              <goal>generate</goal>
            </goals>
            <configuration>
              <sourceDirectory>${basedir}/src/main/grammar</sourceDirectory>
              <grammars>labelExpr.g</grammars>
            </configuration>
          </execution>
        </executions>
      </plugin>
      <plugin>
        <artifactId>maven-dependency-plugin</artifactId>
        <executions>
          <execution>
            <id>winsw</id>
            <phase>generate-resources</phase>
            <goals>
              <!-- we use copy as this is a dependency from outside the reactor -->
              <goal>copy</goal>
            </goals>
            <configuration>
              <artifactItems>
                <artifactItem>
                  <groupId>com.sun.winsw</groupId>
                  <artifactId>winsw</artifactId>
                  <version>1.16</version>
                  <classifier>bin</classifier>
                  <type>exe</type>
                  <outputDirectory>${project.build.outputDirectory}/windows-service</outputDirectory>
                  <destFileName>jenkins.exe</destFileName>
                </artifactItem>
              </artifactItems>
            </configuration>
          </execution>
        </executions>
      </plugin>
      <plugin>
        <artifactId>maven-surefire-plugin</artifactId>
        <configuration>
          <forkCount>0.5C</forkCount>
          <reuseForks>true</reuseForks>
          <argLine>-XX:MaxPermSize=128m</argLine>
        </configuration>
      </plugin>
      <plugin><!-- set main class -->
        <artifactId>maven-jar-plugin</artifactId>
        <!-- version specified in grandparent pom -->
        <configuration>
          <archive>
            <manifest>
              <mainClass>hudson.Main</mainClass>
              <addClasspath>true</addClasspath>
              <classpathPrefix />
            </manifest>
          </archive>
        </configuration>
      </plugin>
      <plugin><!-- run unit test in src/test/java -->
        <groupId>org.codehaus.gmaven</groupId>
        <artifactId>gmaven-plugin</artifactId>
        <!-- version specified in grandparent pom -->
        <executions>
          <execution>
            <goals>
              <goal>testCompile</goal>
            </goals>
          </execution>
        </executions>
        <dependencies>
          <dependency>
            <groupId>org.codehaus.groovy</groupId>
            <artifactId>groovy-all</artifactId>
            <version>${groovy.version}</version>
          </dependency>
        </dependencies>
      </plugin>
    </plugins>
  </build>

  <reporting>
    <plugins>
      <plugin><!-- generate Jelly tag lib documentation -->
        <groupId>org.kohsuke.stapler</groupId>
        <artifactId>maven-stapler-plugin</artifactId>
        <version>${maven-stapler-plugin.version}</version>
        <configuration>
          <patterns>
            <pattern>/lib/.*</pattern>
          </patterns>
        </configuration>
      </plugin>
      <plugin><!-- skip slow dependency analysis -->
        <artifactId>maven-project-info-reports-plugin</artifactId>
        <version>2.6</version>
        <configuration>
          <dependencyLocationsEnabled>false</dependencyLocationsEnabled>
        </configuration>
      </plugin>
    </plugins>
  </reporting>

  <profiles>
    <profile>
      <id>debug</id>
      <activation>
        <activeByDefault>true</activeByDefault>
      </activation>
    </profile>
    <profile>
      <id>release</id>
      <build>
        <plugins>
          <plugin><!-- execute apt:process for "Extension points" Wiki page generation -->
            <groupId>org.codehaus.mojo</groupId>
            <artifactId>apt-maven-plugin</artifactId>
            <!-- version specified in grandparent pom -->
            <executions>
              <execution>
                <goals>
                  <goal>process</goal>
                </goals>
              </execution>
            </executions>
          </plugin>
          <plugin>
            <!--
              generate jelly taglib docs from src/main/resoruces.
              this is necessary in addition to the <reporting> configuration
              to get the results deployed.
            -->
            <groupId>org.kohsuke.stapler</groupId>
            <artifactId>maven-stapler-plugin</artifactId>
            <!-- version specified in grandparent pom -->
            <executions>
              <execution>
                <goals>
                  <goal>jelly-taglibdoc</goal>
                </goals>
                <configuration>
                  <patterns>
                    <pattern>/lib/.*</pattern>
                  </patterns>
                </configuration>
              </execution>
            </executions>
          </plugin>
        </plugins>
      </build>
    </profile>
    <profile>
      <!-- run FindBugs for better error detection. run as "mvn -Pfindbugs install site" -->
      <id>findbugs</id>
      <reporting>
        <plugins>
          <plugin>
            <groupId>org.codehaus.mojo</groupId>
            <artifactId>findbugs-maven-plugin</artifactId>
            <version>2.5.2</version>
            <configuration>
              <effort>Max</effort>
              <threshold>High</threshold>
              <excludeFilterFile>src/findbugs-filter.xml</excludeFilterFile>
            </configuration>
          </plugin>
        </plugins>
      </reporting>
    </profile>
    <profile>
      <!--
        Obtain code coverage report. This is done by running Unit tests on our own and suppressing surefire.
      -->
      <id>cobertura</id>
      <build>
        <plugins>
          <plugin>
            <groupId>org.codehaus.gmaven</groupId>
            <artifactId>gmaven-plugin</artifactId>
            <!-- version specified in grandparent pom -->
            <executions>
              <!-- run unit test -->
              <execution>
                <phase>test</phase>
                <goals>
                  <goal>execute</goal>
                </goals>
                <configuration>
                  <scriptpath>
                    <element>${project.basedir}/src/build-script</element>
                  </scriptpath>
                  <source>${project.basedir}/src/build-script/unitTest.groovy</source>
                </configuration>
              </execution>
            </executions>
          </plugin>
          <plugin>
            <!-- unit tests are run by GMaven through Ant. -->
            <artifactId>maven-surefire-plugin</artifactId>
            <!-- version specified in grandparent pom -->
            <configuration>
              <skipTests>true</skipTests>
            </configuration>
          </plugin>
        </plugins>
      </build>
    </profile>
  </profiles>
</project><|MERGE_RESOLUTION|>--- conflicted
+++ resolved
@@ -42,11 +42,7 @@
 
   <properties>
     <staplerFork>true</staplerFork>
-<<<<<<< HEAD
-    <stapler.version>1.224</stapler.version>
-=======
-    <stapler.version>1.218.1</stapler.version>
->>>>>>> e1d2322e
+    <stapler.version>1.229</stapler.version> <!-- want both 0604e3f from 1.218.1/1.229 and other stuff from 1.224 -->
     <spring.version>2.5.6.SEC03</spring.version>
     <groovy.version>1.8.9</groovy.version>
   </properties>
