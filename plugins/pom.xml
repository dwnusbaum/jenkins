--- conflicted
+++ resolved
@@ -12,11 +12,7 @@
   <groupId>org.jenkins-ci.plugins</groupId>
   <artifactId>plugin</artifactId>
   <name>Jenkins plugin POM</name>
-<<<<<<< HEAD
-  <version>1.644-SNAPSHOT</version>
-=======
   <version>1.642.2-SNAPSHOT</version>
->>>>>>> dc4a9b1f
   <packaging>pom</packaging>
 
   <!--
@@ -65,31 +61,19 @@
       <groupId>org.jenkins-ci.main</groupId>
       <artifactId>jenkins-war</artifactId>
       <type>war</type>
-<<<<<<< HEAD
-      <version>1.644-SNAPSHOT</version>
-=======
       <version>1.642.2-SNAPSHOT</version>
->>>>>>> dc4a9b1f
       <scope>test</scope>
     </dependency>
     <dependency>
       <groupId>org.jenkins-ci.main</groupId>
       <artifactId>jenkins-core</artifactId>
-<<<<<<< HEAD
-      <version>1.644-SNAPSHOT</version>
-=======
       <version>1.642.2-SNAPSHOT</version>
->>>>>>> dc4a9b1f
       <scope>provided</scope>
     </dependency>
     <dependency>
       <groupId>org.jenkins-ci.main</groupId>
       <artifactId>jenkins-test-harness</artifactId>
-<<<<<<< HEAD
-      <version>1.644-SNAPSHOT</version>
-=======
       <version>1.642.2-SNAPSHOT</version>
->>>>>>> dc4a9b1f
       <scope>test</scope>
     </dependency>
     <!--
