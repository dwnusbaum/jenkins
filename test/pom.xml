<?xml version="1.0" encoding="UTF-8"?>
<!--
The MIT License

Copyright (c) 2004-2009, Sun Microsystems, Inc., Kohsuke Kawaguchi

Permission is hereby granted, free of charge, to any person obtaining a copy
of this software and associated documentation files (the "Software"), to deal
in the Software without restriction, including without limitation the rights
to use, copy, modify, merge, publish, distribute, sublicense, and/or sell
copies of the Software, and to permit persons to whom the Software is
furnished to do so, subject to the following conditions:

The above copyright notice and this permission notice shall be included in
all copies or substantial portions of the Software.

THE SOFTWARE IS PROVIDED "AS IS", WITHOUT WARRANTY OF ANY KIND, EXPRESS OR
IMPLIED, INCLUDING BUT NOT LIMITED TO THE WARRANTIES OF MERCHANTABILITY,
FITNESS FOR A PARTICULAR PURPOSE AND NONINFRINGEMENT. IN NO EVENT SHALL THE
AUTHORS OR COPYRIGHT HOLDERS BE LIABLE FOR ANY CLAIM, DAMAGES OR OTHER
LIABILITY, WHETHER IN AN ACTION OF CONTRACT, TORT OR OTHERWISE, ARISING FROM,
OUT OF OR IN CONNECTION WITH THE SOFTWARE OR THE USE OR OTHER DEALINGS IN
THE SOFTWARE.
-->
<project xmlns="http://maven.apache.org/POM/4.0.0" xmlns:xsi="http://www.w3.org/2001/XMLSchema-instance" xsi:schemaLocation="http://maven.apache.org/POM/4.0.0 http://maven.apache.org/maven-v4_0_0.xsd">
  <modelVersion>4.0.0</modelVersion>

  <parent>
    <groupId>org.jenkins-ci.main</groupId>
    <artifactId>pom</artifactId>
    <version>2.78-SNAPSHOT</version>
  </parent>

  <artifactId>test</artifactId>

  <name>Tests for Jenkins core</name>
  <description>Functional tests for Jenkins core</description>

  <properties>
    <concurrency>2</concurrency> <!-- may use e.g. 2C for 2 × (number of cores) -->
    <mavenDebug>false</mavenDebug>
    <jacocoSurefireArgs /><!-- empty by default -->
  </properties>

  <dependencies>
    <dependency>
      <groupId>${project.groupId}</groupId>
      <artifactId>jenkins-war</artifactId>
      <version>${project.version}</version>
      <type>executable-war</type>
      <scope>test</scope>
    </dependency>
    <dependency>
      <groupId>${project.groupId}</groupId>
      <artifactId>jenkins-test-harness</artifactId>
<<<<<<< HEAD
      <version>2.25-20170901.172927-1</version>
=======
      <version>2.24</version>
>>>>>>> 68f55859
      <scope>test</scope>
      <exclusions>
        <exclusion>
          <groupId>${project.groupId}</groupId>
          <artifactId>jenkins-war</artifactId>
        </exclusion>
      </exclusions>
    </dependency>
    <dependency>
      <groupId>${project.groupId}</groupId>
      <artifactId>jenkins-test-harness-tools</artifactId>
      <version>2.0</version>
      <scope>test</scope>
    </dependency>
    <dependency>
      <groupId>${project.groupId}</groupId>
      <artifactId>maven-plugin</artifactId>
      <version>${maven-plugin.version}</version>
      <exclusions>
        <exclusion> <!-- perhaps unnecessary as of JENKINS-35445? -->
          <groupId>org.apache.httpcomponents</groupId>
          <artifactId>httpclient</artifactId>
        </exclusion>
        <exclusion>
          <groupId>org.apache.httpcomponents</groupId>
          <artifactId>httpcore</artifactId>
        </exclusion>
        <exclusion>
          <groupId>commons-codec</groupId>
          <artifactId>commons-codec</artifactId>
        </exclusion>
        <exclusion>
          <groupId>com.google.inject</groupId>
          <artifactId>guice</artifactId>
        </exclusion>
        <exclusion>
          <groupId>org.apache.ant</groupId>
          <artifactId>ant</artifactId>
        </exclusion>
      </exclusions>
    </dependency>
    <dependency>
      <groupId>org.jenkins-ci.plugins</groupId>
      <artifactId>matrix-auth</artifactId>
      <version>1.0.2</version>
    </dependency>
    <dependency>
      <groupId>org.jenkins-ci.plugins</groupId>
      <artifactId>antisamy-markup-formatter</artifactId>
      <version>1.0</version>
      <scope>test</scope>
    </dependency>
    <dependency>
      <groupId>org.jenkins-ci.plugins</groupId>
      <artifactId>matrix-project</artifactId>
      <version>${matrix-project.version}</version>
    </dependency>
    <dependency>
      <groupId>org.jenkins-ci.plugins</groupId>
      <artifactId>junit</artifactId>
      <version>1.6</version>
      <scope>test</scope>
    </dependency>
    <dependency>
      <groupId>org.jenkins-ci.plugins</groupId>
      <artifactId>structs</artifactId>
      <version>1.2</version>
      <scope>test</scope>
    </dependency>
    <dependency>
      <groupId>org.jvnet.mock-javamail</groupId>
      <artifactId>mock-javamail</artifactId>
      <version>1.7</version>
      <exclusions>
        <exclusion>
          <groupId>javax.mail</groupId>
          <artifactId>mail</artifactId>
        </exclusion>
      </exclusions>
    </dependency>
    <dependency>
      <groupId>org.hamcrest</groupId>
      <artifactId>hamcrest-core</artifactId>
      <version>1.3</version>
    </dependency>
    <dependency><!-- we exclude this transient dependency from htmlunit, which we actually need in the test -->
      <groupId>xalan</groupId>
      <artifactId>xalan</artifactId>
      <version>2.7.2</version>
      <exclusions>
        <exclusion>
          <groupId>xml-apis</groupId>
          <artifactId>xml-apis</artifactId>
        </exclusion>
      </exclusions>
    </dependency>
    <dependency>
      <!-- for testing JNLP launch. -->
      <groupId>org.jvnet.hudson</groupId>
      <artifactId>netx</artifactId>
      <version>0.5-hudson-2</version>
    </dependency>
    <dependency>
      <groupId>org.easymock</groupId>
      <artifactId>easymock</artifactId>
      <version>2.4</version>
    </dependency>
    <dependency>
      <groupId>org.mockito</groupId>
      <artifactId>mockito-core</artifactId>
      <scope>test</scope>
    </dependency>
    <dependency>
      <groupId>org.reflections</groupId>
      <artifactId>reflections</artifactId>
      <version>0.9.9</version>
      <exclusions>
        <exclusion> <!-- TODO requests 15; apparently works well enough with the 11 we bundle -->
          <groupId>com.google.guava</groupId>
          <artifactId>guava</artifactId>
        </exclusion>
        <exclusion> <!-- pick up from Stapler -->
          <groupId>com.google.code.findbugs</groupId>
          <artifactId>jsr305</artifactId>
        </exclusion>
      </exclusions>
    </dependency>
    <dependency>
      <groupId>org.codehaus.geb</groupId>
      <artifactId>geb-implicit-assertions</artifactId>
      <version>0.7.2</version>
    </dependency>
    <dependency>
      <groupId>org.javassist</groupId>
      <artifactId>javassist</artifactId>
      <version>3.19.0-GA</version>
      <scope>test</scope>
    </dependency>
    <dependency>
      <groupId>org.apache.commons</groupId>
      <artifactId>commons-collections4</artifactId>
      <version>4.0</version>
      <scope>test</scope>
    </dependency>
  </dependencies>

  <build>
    <plugins>
      <plugin>
        <groupId>org.jenkins-ci.tools</groupId>
        <artifactId>maven-hpi-plugin</artifactId>
        <extensions>true</extensions>
      </plugin>
      <plugin>
        <groupId>org.kohsuke.stapler</groupId>
        <artifactId>maven-stapler-plugin</artifactId>
        <!-- version specified in grandparent pom -->
        <extensions>true</extensions>
      </plugin>
      <plugin>
        <groupId>org.apache.maven.plugins</groupId>
        <artifactId>maven-surefire-plugin</artifactId>
        <!-- version specified in grandparent pom -->
        <configuration>
          <argLine>${jacocoSurefireArgs} -Dfile.encoding=UTF-8 -Xmx1g</argLine>
          <systemPropertyVariables>
              <!-- use AntClassLoader that supports predictable file handle release -->
              <hudson.ClassicPluginStrategy.useAntClassLoader>true</hudson.ClassicPluginStrategy.useAntClassLoader>
              <hudson.maven.debug>${mavenDebug}</hudson.maven.debug>
              <buildDirectory>${project.build.directory}</buildDirectory>
          </systemPropertyVariables>
          <reuseForks>false</reuseForks>
          <forkCount>${concurrency}</forkCount>
        </configuration>
      </plugin>
      <plugin>
        <groupId>org.codehaus.gmaven</groupId>
        <artifactId>gmaven-plugin</artifactId>
        <!-- version specified in grandparent pom -->
        <executions>
          <execution>
            <id>default</id>
            <!-- compile and process annotations in Groovy test code -->
            <goals>
              <goal>generateTestStubs</goal>
              <goal>testCompile</goal>
            </goals>
          </execution>
        </executions>
        <dependencies>
          <dependency>
            <groupId>org.apache.ant</groupId>
            <artifactId>ant</artifactId>
            <version>1.8.0</version>
          </dependency>
          <!-- Usually a dependency of ant, but some people seem to have an incomplete ant POM. See JENKINS-11416 -->
          <dependency>
            <groupId>org.apache.ant</groupId>
            <artifactId>ant-launcher</artifactId>
            <version>1.8.0</version>
          </dependency>
        </dependencies>
      </plugin>
      <plugin>
        <artifactId>maven-deploy-plugin</artifactId>
        <configuration>
          <skip>true</skip>
        </configuration>
      </plugin>
      <plugin> <!-- TODO pending JENKINS-45271 fix, would be best to finish moving MavenModuleSet-specific tests to maven-plugin and delete the test dep here -->
        <groupId>org.apache.maven.plugins</groupId>
        <artifactId>maven-enforcer-plugin</artifactId>
        <configuration>
          <rules>
            <requireUpperBoundDeps>
              <excludes combine.children="append">
                <exclude>org.apache.maven:maven-embedder</exclude>
                <exclude>org.codehaus.plexus:plexus-classworlds</exclude>
                <exclude>org.apache.maven:maven-core</exclude>
                <exclude>org.apache.maven:maven-aether-provider</exclude>
                <exclude>org.codehaus.plexus:plexus-utils</exclude>
              </excludes>
            </requireUpperBoundDeps>
          </rules>
        </configuration>
      </plugin>
    </plugins>
  </build>

  <profiles>
    <profile>
      <id>light-test</id>
      <properties>
        <skipTests>true</skipTests>
      </properties>
    </profile>
    <profile>
      <id>all-tests</id>
      <activation>
        <property>
          <name>!test</name>
        </property>
      </activation>
      <properties>
        <maven.test.redirectTestOutputToFile>true</maven.test.redirectTestOutputToFile>
        <surefire.rerunFailingTestsCount>4</surefire.rerunFailingTestsCount>
      </properties>
    </profile>
    <profile>
      <!-- Obtain code coverage report. This is done by running Unit tests on our own and suppressing surefire. -->
      <id>cobertura</id>
      <build>
        <plugins>
          <plugin>
            <groupId>org.codehaus.gmaven</groupId>
            <artifactId>gmaven-plugin</artifactId>
            <!-- version specified in grandparent pom -->
            <executions>
              <!-- run unit test -->
              <execution>
                <phase>test</phase>
                <goals>
                  <goal>execute</goal>
                </goals>
                <configuration>
                  <scriptpath>
                    <!-- load helpers from hg core -->
                    <element>${project.basedir}/../core/src/build-script</element>
                  </scriptpath>
                  <source>${project.basedir}/src/build-script/unitTest.groovy</source>
                </configuration>
              </execution>
            </executions>
          </plugin>
        </plugins>
      </build>
    </profile>    
    <profile>
      <id>jacoco</id>
      <build>
        <plugins>
          <plugin>
            <groupId>org.jacoco</groupId>
            <artifactId>jacoco-maven-plugin</artifactId>
            <version>0.6.3.201306030806</version>
            <executions>
              <!--
                Prepares the property pointing to the JaCoCo runtime agent which
                is passed as VM argument when Maven the Surefire plugin is executed.
              -->
              <execution>
                <id>pre-unit-test</id>
                <goals>
                  <goal>prepare-agent</goal>
                </goals>
                <configuration>
                  <!-- Sets the path to the file which contains the execution data. -->
                  <destFile>${project.build.directory}/coverage-reports/jacoco-ut.exec</destFile>
                  <propertyName>jacocoSurefireArgs</propertyName>
                </configuration>
              </execution>
              <!--
                Ensures that the code coverage report for unit tests is created after
                unit tests have been run.
              -->
              <execution>
                <id>post-unit-test</id>
                <phase>test</phase>
                <goals>
                  <goal>report</goal>
                </goals>
                <configuration>
                  <!-- Sets the path to the file which contains the execution data. -->
                  <dataFile>${project.build.directory}/coverage-reports/jacoco-ut.exec</dataFile>
                  <!-- Sets the output directory for the code coverage report. -->
                  <outputDirectory>${project.reporting.outputDirectory}/jacoco-ut</outputDirectory>
                </configuration>
              </execution>
            </executions>
          </plugin>
        </plugins>
      </build>
    </profile>
  </profiles>
</project><|MERGE_RESOLUTION|>--- conflicted
+++ resolved
@@ -53,11 +53,7 @@
     <dependency>
       <groupId>${project.groupId}</groupId>
       <artifactId>jenkins-test-harness</artifactId>
-<<<<<<< HEAD
       <version>2.25-20170901.172927-1</version>
-=======
-      <version>2.24</version>
->>>>>>> 68f55859
       <scope>test</scope>
       <exclusions>
         <exclusion>
