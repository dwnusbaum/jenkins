--- conflicted
+++ resolved
@@ -94,13 +94,8 @@
     <project.patchManagement.url>https://api.github.com</project.patchManagement.url>
     <patch.tracker.serverId>jenkins-jira</patch.tracker.serverId>
 
-<<<<<<< HEAD
     <slf4jVersion>1.7.7</slf4jVersion> <!-- < 1.6.x version didn't specify the license (MIT) -->
-    <maven-plugin.version>2.7.1-SNAPSHOT</maven-plugin.version> <!-- TODO SECURITY-144 -->
-=======
-    <slf4jVersion>1.7.4</slf4jVersion> <!-- < 1.6.x version didn't specify the license (MIT) -->
-    <maven-plugin.version>2.0</maven-plugin.version>
->>>>>>> cbf972f5
+    <maven-plugin.version>2.5</maven-plugin.version>
     <animal.sniffer.skip>${skipTests}</animal.sniffer.skip>
 
     <java.level>6</java.level>
