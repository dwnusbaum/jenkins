<!--
The MIT License

Copyright (c) 2004-2009, Sun Microsystems, Inc., Kohsuke Kawaguchi, Stephen Connolly, Tom Huybrechts, Yahoo! Inc.

Permission is hereby granted, free of charge, to any person obtaining a copy
of this software and associated documentation files (the "Software"), to deal
in the Software without restriction, including without limitation the rights
to use, copy, modify, merge, publish, distribute, sublicense, and/or sell
copies of the Software, and to permit persons to whom the Software is
furnished to do so, subject to the following conditions:

The above copyright notice and this permission notice shall be included in
all copies or substantial portions of the Software.

THE SOFTWARE IS PROVIDED "AS IS", WITHOUT WARRANTY OF ANY KIND, EXPRESS OR
IMPLIED, INCLUDING BUT NOT LIMITED TO THE WARRANTIES OF MERCHANTABILITY,
FITNESS FOR A PARTICULAR PURPOSE AND NONINFRINGEMENT. IN NO EVENT SHALL THE
AUTHORS OR COPYRIGHT HOLDERS BE LIABLE FOR ANY CLAIM, DAMAGES OR OTHER
LIABILITY, WHETHER IN AN ACTION OF CONTRACT, TORT OR OTHERWISE, ARISING FROM,
OUT OF OR IN CONNECTION WITH THE SOFTWARE OR THE USE OR OTHER DEALINGS IN
THE SOFTWARE.
-->

<project xmlns="http://maven.apache.org/POM/4.0.0" xmlns:xsi="http://www.w3.org/2001/XMLSchema-instance" xsi:schemaLocation="http://maven.apache.org/POM/4.0.0 http://maven.apache.org/maven-v4_0_0.xsd">
  <modelVersion>4.0.0</modelVersion>

  <parent>
    <groupId>org.jenkins-ci.main</groupId>
    <artifactId>pom</artifactId>
    <version>1.532.2-SNAPSHOT</version>
    <relativePath>../pom.xml</relativePath>
  </parent>

  <artifactId>jenkins-war</artifactId>
  <packaging>war</packaging>

  <name>Jenkins war</name>
  <description>
    Creates a war file. Also includes additional static web resources, such as images, CSS, JavaScript, and
    some HTML files.
  </description>

  <properties>
    <JENKINS_HOME>${basedir}/work</JENKINS_HOME>
    <contextPath>/jenkins</contextPath><!-- context path during test -->
    <port>8080</port><!-- HTTP listener port -->
  </properties>

  <dependencies>
    <dependency>
      <groupId>org.jenkins-ci</groupId>
      <artifactId>executable-war</artifactId>
      <version>1.28</version>
      <scope>provided</scope>
    </dependency>

    <dependency>
      <groupId>org.jenkins-ci.main</groupId>
      <artifactId>jenkins-core</artifactId>
      <version>${project.version}</version>
      <exclusions>
        <!--
          jars that are not needed in war. most of the exclusions should happen in the core, to make IDEs happy, not here.
        -->
        <exclusion>
          <groupId>javax.servlet</groupId>
          <artifactId>servlet-api</artifactId>
        </exclusion>
        <exclusion>
          <groupId>javax.servlet</groupId>
          <artifactId>jsp-api</artifactId>
        </exclusion>
        <!-- Stapler 1.195 fails to declare this as optional, and the 1.1 version lacks a license: -->
        <exclusion>
          <artifactId>metainf-services</artifactId>
          <groupId>org.kohsuke.metainf-services</groupId>
        </exclusion>
      </exclusions>
    </dependency>
    <!-- declare this in reactors, so i can use now directly : mvn install -pl war -am to get the war  -->
    <dependency>
      <groupId>${project.groupId}</groupId>
      <artifactId>maven-plugin</artifactId>
      <version>${maven-plugin.version}</version>
      <scope>provided</scope>
    </dependency>
    <dependency>
      <groupId>${project.groupId}</groupId>
      <artifactId>remoting</artifactId>
      <!-- specified in the parent -->
    </dependency>    
    <dependency>
      <groupId>${project.groupId}</groupId>
      <artifactId>cli</artifactId>
      <classifier>jar-with-dependencies</classifier>
      <version>${project.version}</version>
      <scope>provided</scope>
    </dependency>
    <dependency>
      <!--
        not actually used by test but used by dependency plugin to include it inside the war.
      -->
      <groupId>org.jenkins-ci</groupId>
      <artifactId>winstone</artifactId>
<<<<<<< HEAD
      <version>0.9.10-jenkins-47</version>
=======
      <version>0.9.10-jenkins-48</version>
>>>>>>> 7541e83c
      <scope>test</scope>
    </dependency>
    <dependency>
      <groupId>org.jenkins-ci.modules</groupId>
      <artifactId>instance-identity</artifactId>
      <version>1.3</version>
    </dependency>
    <dependency>
      <groupId>org.jenkins-ci.modules</groupId>
      <artifactId>ssh-cli-auth</artifactId>
      <version>1.2</version>
    </dependency>
    <dependency>
      <groupId>org.jenkins-ci.modules</groupId>
      <artifactId>slave-installer</artifactId>
      <version>1.2</version>
    </dependency>
    <dependency>
      <groupId>org.jenkins-ci.modules</groupId>
      <artifactId>windows-slave-installer</artifactId>
      <version>1.3</version>
    </dependency>
    <dependency>
      <groupId>org.jenkins-ci.modules</groupId>
      <artifactId>launchd-slave-installer</artifactId>
      <version>1.2</version>
    </dependency>
    <dependency>
      <groupId>org.jenkins-ci.modules</groupId>
      <artifactId>upstart-slave-installer</artifactId>
      <version>1.1</version>
    </dependency>
    <dependency>
      <groupId>org.jenkins-ci.modules</groupId>
      <artifactId>sshd</artifactId>
      <version>1.5</version>
    </dependency>
    <dependency>
      <!--
        We bundle slf4j binding since we got some components (sshd for example)
        that uses slf4j.

        The problem with not shipping any binding in the war is that if the
        servlet container does use slf4j in itself, then we got a classloader
        constraint violation (see JENKINS-12334) as we try to load StaticLoggerBinder
        which resides in the binding jar (this jar would be from container implementation,
        which relies on slf4j api in the container, when we have our own slf4j API jar
        statically depending on the binding jar.)

        We also get tickets like JENKINS-12650 for not reporting logs at all
        (although this is a non-fatal problem.)

        The downside of adding a jar is that we can potentially get "multiple binding jar"
        warning like http://www.slf4j.org/codes.html, but that's at least non-fatal.
      -->
      <groupId>org.slf4j</groupId>
      <artifactId>slf4j-jdk14</artifactId>
    </dependency>


    <!-- offline profiler API when we need it -->

    <!--dependency
      <groupId>com.yourkit.api</groupId>
      <artifactId>yjp</artifactId>
      <version>dontcare</version>
      <scope>system</scope>
      <systemPath>/usr/local/yjp/lib/yjp.jar</systemPath>
    </dependency-->
  </dependencies>

  <build>
    <finalName>jenkins</finalName>
    <plugins>
      <plugin>
        <artifactId>maven-war-plugin</artifactId>
        <!-- version specified in grandparent pom -->
        <configuration>
          <filteringDeploymentDescriptors>true</filteringDeploymentDescriptors>
          <!-- for putting Main-Class into war -->
          <archive>
            <manifest>
              <mainClass>Main</mainClass>
            </manifest>
            <manifestEntries>
              <Implementation-Version>${project.version}</Implementation-Version>
              <Hudson-Version>1.395</Hudson-Version>
              <Jenkins-Version>${project.version}</Jenkins-Version>
            </manifestEntries>
          </archive>
          <!--outputFileNameMapping>@{artifactId}@.@{extension}@</outputFileNameMapping-->
        </configuration>
      </plugin>
      <plugin>
        <artifactId>maven-dependency-plugin</artifactId>
        <!-- version specified in grandparent pom -->
        <executions>
          <execution>
            <id>list-dependencies</id>
            <phase>generate-resources</phase>
            <goals>
              <goal>list</goal>
            </goals>
            <configuration>
              <outputFile>${project.build.outputDirectory}/dependencies.txt</outputFile>
            </configuration>
          </execution>
          <execution>
            <!-- put executable war header -->
            <id>executable-war-header</id>
            <phase>generate-resources</phase>
            <goals>
              <goal>unpack-dependencies</goal>
            </goals>
            <configuration>
              <includeGroupIds>org.jenkins-ci</includeGroupIds>
              <includeArtifactIds>executable-war</includeArtifactIds>
              <includeScope>provided</includeScope>
              <includes>**/*.class</includes>
              <outputDirectory>${project.build.directory}/${project.build.finalName}</outputDirectory>
            </configuration>
          </execution>
          <execution>
            <id>resgen</id>
            <phase>generate-resources</phase>
            <goals>
              <goal>copy</goal>
            </goals>
            <configuration>
              <artifactItems>
                <!-- dependencies that goes to unusual locations -->
                <artifactItem>
                  <groupId>${project.groupId}</groupId>
                  <artifactId>remoting</artifactId>
                  <outputDirectory>${project.build.directory}/${project.build.finalName}/WEB-INF</outputDirectory>
                  <destFileName>remoting.jar</destFileName>
                </artifactItem>
                <artifactItem>
                  <groupId>${project.groupId}</groupId>
                  <artifactId>remoting</artifactId>
                  <outputDirectory>${project.build.directory}/${project.build.finalName}/WEB-INF</outputDirectory>
                  <destFileName>slave.jar</destFileName>
                </artifactItem>
                <artifactItem>
                  <groupId>${project.groupId}</groupId>
                  <artifactId>cli</artifactId>
                  <classifier>jar-with-dependencies</classifier>
                  <outputDirectory>${project.build.directory}/${project.build.finalName}/WEB-INF</outputDirectory>
                  <destFileName>jenkins-cli.jar</destFileName>
                </artifactItem>
                <artifactItem>
                  <groupId>org.jenkins-ci</groupId>
                  <artifactId>winstone</artifactId>
                  <outputDirectory>${project.build.directory}/${project.build.finalName}</outputDirectory>
                  <destFileName>winstone.jar</destFileName>
                </artifactItem>
                <!-- bundled plugins -->
                <artifactItem>
                  <groupId>${project.groupId}</groupId>
                  <artifactId>maven-plugin</artifactId>
                  <type>hpi</type>
                </artifactItem>
                <artifactItem>
                  <groupId>org.jenkins-ci.plugins</groupId>
                  <artifactId>ssh-slaves</artifactId>
                  <version>1.5</version>
                  <type>hpi</type>
                </artifactItem>
                <artifactItem>
                  <groupId>org.jenkins-ci.plugins</groupId>
                  <artifactId>credentials</artifactId>
                  <version>1.9.1</version>
                  <type>hpi</type>
                </artifactItem>
                <artifactItem>
                  <groupId>org.jenkins-ci.plugins</groupId>
                  <artifactId>ssh-credentials</artifactId>
                  <version>1.5.1</version>
                  <type>hpi</type>
                </artifactItem>
                <artifactItem>
                  <groupId>org.jenkins-ci.plugins</groupId>
                  <artifactId>subversion</artifactId>
                  <version>1.45</version>
                  <type>hpi</type>
                </artifactItem>
                <artifactItem>
                  <groupId>org.jenkins-ci.plugins</groupId>
                  <artifactId>cvs</artifactId>
                  <version>2.8</version>
                  <type>hpi</type>
                </artifactItem>
                <artifactItem>
                  <groupId>org.jenkins-ci.plugins</groupId>
                  <artifactId>ant</artifactId>
                  <version>1.2</version>
                  <type>hpi</type>
                </artifactItem>
                <artifactItem>
                  <groupId>org.jenkins-ci.plugins</groupId>
                  <artifactId>javadoc</artifactId>
                  <version>1.1</version>
                  <type>hpi</type>
                </artifactItem>
                <artifactItem>
                  <groupId>org.jenkins-ci.plugins</groupId>
                  <artifactId>translation</artifactId>
                  <version>1.10</version>
                  <type>hpi</type>
                </artifactItem>
                <artifactItem>
                  <groupId>org.jenkins-ci.plugins</groupId>
                  <artifactId>external-monitor-job</artifactId>
                  <version>1.1</version>
                  <type>hpi</type>
                </artifactItem>
                <artifactItem>
                  <groupId>org.jenkins-ci.plugins</groupId>
                  <artifactId>ldap</artifactId>
                  <version>1.2</version>
                  <type>hpi</type>
                </artifactItem>
                <artifactItem>
                  <groupId>org.jenkins-ci.plugins</groupId>
                  <artifactId>pam-auth</artifactId>
                  <version>1.0</version>
                  <type>hpi</type>
                </artifactItem>
                <artifactItem>
                  <groupId>org.jenkins-ci.plugins</groupId>
                  <artifactId>mailer</artifactId>
                  <version>1.5</version>
                  <type>hpi</type>
                </artifactItem>
              </artifactItems>
              <outputDirectory>${project.build.directory}/${project.build.finalName}/WEB-INF/plugins</outputDirectory>
              <stripVersion>true</stripVersion>
              <overWriteIfNewer>true</overWriteIfNewer>
              <overWriteReleases>false</overWriteReleases>
              <overWriteSnapshots>true</overWriteSnapshots>
            </configuration>
          </execution>
        </executions>
      </plugin>
      <plugin>
        <groupId>org.codehaus.mojo</groupId>
        <artifactId>build-helper-maven-plugin</artifactId>
        <executions>
          <execution>
            <!-- deploy the war as a jar, so that the tests can pull this into the classpath -->
            <id>deploy-war-for-test</id>
            <phase>package</phase>
            <goals>
              <goal>attach-artifact</goal>
            </goals>
            <configuration>
              <artifacts>
                <artifact>
                  <file>${project.build.directory}/${project.build.finalName}.war</file>
                  <type>jar</type>
                  <classifier>war-for-test</classifier>
                </artifact>
              </artifacts>
            </configuration>
          </execution>
        </executions>
      </plugin>
      <plugin><!-- generate licenses.xml -->
        <groupId>com.cloudbees</groupId>
        <artifactId>maven-license-plugin</artifactId>
        <!-- version specified in grandparent pom -->
        <configuration>
          <generateLicenseXml>${project.build.outputDirectory}/META-INF/licenses.xml</generateLicenseXml>
          <generateLicenseHtml>${project.build.outputDirectory}/META-INF/licenses.html</generateLicenseHtml>
          <attach>true</attach>
          <inlineScript>
            filter {
                // add Winstone since we are bundling it.
                def d = project.dependencies.find { it.artifactId=="winstone" };
                def a = mojo.artifactFactory.createProjectArtifact(d.groupId,d.artifactId,d.version);
                def p = mojo.projectBuilder.buildFromRepository(a, project.getRemoteArtifactRepositories(), mojo.localRepository)
                models.put(a,p);
            }
          </inlineScript>
        </configuration>
      </plugin>
      <plugin>
        <!-- this is really just a patched version of maven-jetty-plugin to workaround issue #932 -->
        <groupId>org.jenkins-ci.tools</groupId>
        <artifactId>maven-jenkins-dev-plugin</artifactId>
        <!-- version specified in grandparent pom -->
        <configuration>
          <!--
            Reload webapp when you hit ENTER. (See JETTY-282 for more)
          -->
          <reload>manual</reload>
          <connectors>
            <connector implementation="org.eclipse.jetty.server.nio.SelectChannelConnector">
                <port>${port}</port>
            </connector>
          </connectors>
          <additionalClassesDirectories>
            <!-- load resoures straight from source -->
            <additionalClassesDirectory>../core/src/main/resources</additionalClassesDirectory>
            
            <!--
              read directly from core module's output directory,
              so that changes are picked up right away without running mvn.
            -->
            <additionalClassesDirectory>../core/target/classes</additionalClassesDirectory>
          </additionalClassesDirectories>
          <loginServices>
            <loginService implementation="org.eclipse.jetty.security.HashLoginService">
              <name>default</name>
              <config>${basedir}/src/realm.properties</config>
            </loginService>
          </loginServices>
          <systemProperties>
            <systemProperty>
              <name>JENKINS_HOME</name>
              <value>${JENKINS_HOME}</value>
            </systemProperty>
            <systemProperty>
              <!-- always reload views during debugging -->
              <name>stapler.jelly.noCache</name>
              <value>true</value>
            </systemProperty>
            <systemProperty>
              <!-- show the stapler evaluation during execution -->
              <name>stapler.trace</name>
              <value>true</value>
            </systemProperty>
            <systemProperty>
              <!-- always reload scripts during debugging -->
              <name>hudson.script.noCache</name>
              <value>true</value>
            </systemProperty>
            <systemProperty>
              <!-- load view resources from the source directly, again for real time change -->
              <name>stapler.resourcePath</name>
              <value>
                  ../core/src/main/resources;
                  ../ui-samples-plugin/src/main/resources;
              </value>
            </systemProperty>
            <systemProperty>
              <!-- enable the plugins in main by default -->
              <name>hudson.bundled.plugins</name>
              <value><!-- run "mvn install" once will generate the.hpl -->
                  ${basedir}/../ui-samples-plugin/target/test-classes/the.hpl,
                  ${project.build.directory}/${project.build.finalName}/WEB-INF/plugins/*.hpi
              </value>
            </systemProperty>
            <systemProperty>
              <!-- stat collection pointless -->
              <name>hudson.model.UsageStatistics.disabled</name>
              <value>true</value>
            </systemProperty>
            <systemProperty>
              <name>hudson.Main.development</name>
              <value>true</value>
            </systemProperty>
            <systemProperty>
              <!-- this adds 3 sec to the shutdown, and most likely pointless, too -->
              <name>hudson.DNSMultiCast.disabled</name>
              <value>true</value>
            </systemProperty>
          </systemProperties>
          <webApp>
            <contextPath>${contextPath}</contextPath>
            <configurationDiscovered>false</configurationDiscovered>
          </webApp>
        </configuration>
      </plugin>
    </plugins>
  </build>

  <profiles>
    <profile>
      <!-- profile for creating Jenkins IPS package -->
      <id>ips</id>
      <build>
        <plugins>
          <plugin>
            <groupId>org.jvnet.updatecenter2</groupId>
            <artifactId>maven-makepkgs-plugin</artifactId>
            <!-- version specified in grandparent pom -->
            <executions>
              <execution>
                <goals>
                  <goal>package</goal>
                </goals>
              </execution>
            </executions>
            <configuration>
              <python>python2.5</python>
              <proto>../ips/proto.py</proto>
              <attach>false</attach>
            </configuration>
          </plugin>
        </plugins>
      </build>
    </profile>
    <profile>
      <!-- sign war -->
      <id>sign</id>
      <build>
        <plugins>
          <plugin>
            <artifactId>maven-jarsigner-plugin</artifactId>
            <executions>
              <execution>
                <id>signWar</id>
                <phase>verify</phase>
                <goals>
                  <goal>sign</goal>
                </goals>
                <configuration>
                  <archive>${project.build.directory}/${project.build.finalName}.war</archive>
                </configuration>
              </execution>
            </executions>
          </plugin>
        </plugins>
      </build>
    </profile>
    <profile>
      <!-- profile for running Grunt and optimize static resources -->
      <id>grunt</id>
        <build>
            <plugins>
                <plugin>
                    <groupId>org.codehaus.mojo</groupId>
                    <artifactId>exec-maven-plugin</artifactId>
                    <executions>
                        <execution>
                            <id>install</id>
                            <phase>validate</phase>
                            <goals>
                                <goal>exec</goal>
                            </goals>
                            <configuration>
                                <executable>npm</executable>
                                <arguments>
                                    <argument>install</argument>
                                </arguments>
                            </configuration>
                        </execution>
                        <execution>
                            <id>grunt</id>
                            <phase>prepare-package</phase>
                            <goals>
                                <goal>exec</goal>
                            </goals>
                            <configuration>
                                <executable>grunt</executable>
                            </configuration>
                        </execution>
                    </executions>
                </plugin>
            </plugins>
        </build>
    </profile>
  </profiles>
</project><|MERGE_RESOLUTION|>--- conflicted
+++ resolved
@@ -103,11 +103,7 @@
       -->
       <groupId>org.jenkins-ci</groupId>
       <artifactId>winstone</artifactId>
-<<<<<<< HEAD
-      <version>0.9.10-jenkins-47</version>
-=======
       <version>0.9.10-jenkins-48</version>
->>>>>>> 7541e83c
       <scope>test</scope>
     </dependency>
     <dependency>
